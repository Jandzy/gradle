/*
 * Copyright 2009 the original author or authors.
 *
 * Licensed under the Apache License, Version 2.0 (the "License");
 * you may not use this file except in compliance with the License.
 * You may obtain a copy of the License at
 *
 *      http://www.apache.org/licenses/LICENSE-2.0
 *
 * Unless required by applicable law or agreed to in writing, software
 * distributed under the License is distributed on an "AS IS" BASIS,
 * WITHOUT WARRANTIES OR CONDITIONS OF ANY KIND, either express or implied.
 * See the License for the specific language governing permissions and
 * limitations under the License.
 */
package org.gradle.launcher;

<<<<<<< HEAD
import org.gradle.*;
import org.gradle.configuration.GradleLauncherMetaData;
import org.gradle.gradleplugin.userinterface.swing.standalone.BlockingApplication;
import org.gradle.initialization.CommandLine2StartParameterConverter;
import org.gradle.initialization.DefaultCommandLine2StartParameterConverter;
import org.gradle.util.GradleVersion;

import java.io.File;
import java.io.PrintStream;
=======
import org.gradle.BuildExceptionReporter;
import org.gradle.StartParameter;
import org.gradle.logging.internal.StreamingStyledTextOutputFactory;

import java.util.Arrays;
>>>>>>> 7957fe33

/**
 * The main command-line entry-point for Gradle.
 *
 * @author Hans Dockter
 */
public class Main {
    private final String[] args;

    public Main(String[] args) {
        this.args = args;
    }

    public static void main(String[] args) {
        try {
            new Main(args).execute();
            System.exit(0);
        } catch (Throwable throwable) {
            throwable.printStackTrace();
            System.exit(1);
        }
    }

    public void execute() {
<<<<<<< HEAD
        StartParameter startParameter = null;

=======
        BuildCompleter buildCompleter = createBuildCompleter();
>>>>>>> 7957fe33
        try {
            CommandLineActionFactory actionFactory = createActionFactory(buildCompleter);
            Runnable action = actionFactory.convert(Arrays.asList(args));
            action.run();
            buildCompleter.exit(null);
<<<<<<< HEAD
        }

        if (startParameter.isShowVersion()) {
            System.out.println(new GradleVersion().prettyPrint());
            buildCompleter.exit(null);
        }

        try {
            if (startParameter.isLaunchGUI()) {
                BlockingApplication.launchAndBlock();
            } else if (startParameter.isForeground()) {
                new GradleDaemon().run(args);
            } else if (startParameter.isNoDaemon()) {
                new GradleDaemon().build(new File(System.getProperty("user.dir")), args);
            } else if (startParameter.isStopDaemon()) {
                new GradleDaemon().stop();
            } else {
                new GradleDaemon().clientMain(new File(System.getProperty("user.dir")), args);
            }
        } catch (Throwable throwable) {
            throwable.printStackTrace();
            buildCompleter.exit(throwable);
=======
        } catch (Throwable e) {
            new BuildExceptionReporter(new StreamingStyledTextOutputFactory(System.err), new StartParameter()).reportException(e);
            buildCompleter.exit(e);
>>>>>>> 7957fe33
        }
    }

    CommandLineActionFactory createActionFactory(BuildCompleter buildCompleter) {
        return new CommandLineActionFactory(buildCompleter);
    }

    BuildCompleter createBuildCompleter() {
        return new ProcessExitBuildCompleter();
    }

    private static class ProcessExitBuildCompleter implements BuildCompleter {
        public void exit(Throwable failure) {
            System.exit(failure == null ? 0 : 1);
        }
    }
}<|MERGE_RESOLUTION|>--- conflicted
+++ resolved
@@ -15,23 +15,11 @@
  */
 package org.gradle.launcher;
 
-<<<<<<< HEAD
-import org.gradle.*;
-import org.gradle.configuration.GradleLauncherMetaData;
-import org.gradle.gradleplugin.userinterface.swing.standalone.BlockingApplication;
-import org.gradle.initialization.CommandLine2StartParameterConverter;
-import org.gradle.initialization.DefaultCommandLine2StartParameterConverter;
-import org.gradle.util.GradleVersion;
-
-import java.io.File;
-import java.io.PrintStream;
-=======
 import org.gradle.BuildExceptionReporter;
 import org.gradle.StartParameter;
 import org.gradle.logging.internal.StreamingStyledTextOutputFactory;
 
 import java.util.Arrays;
->>>>>>> 7957fe33
 
 /**
  * The main command-line entry-point for Gradle.
@@ -56,45 +44,15 @@
     }
 
     public void execute() {
-<<<<<<< HEAD
-        StartParameter startParameter = null;
-
-=======
         BuildCompleter buildCompleter = createBuildCompleter();
->>>>>>> 7957fe33
         try {
             CommandLineActionFactory actionFactory = createActionFactory(buildCompleter);
             Runnable action = actionFactory.convert(Arrays.asList(args));
             action.run();
             buildCompleter.exit(null);
-<<<<<<< HEAD
-        }
-
-        if (startParameter.isShowVersion()) {
-            System.out.println(new GradleVersion().prettyPrint());
-            buildCompleter.exit(null);
-        }
-
-        try {
-            if (startParameter.isLaunchGUI()) {
-                BlockingApplication.launchAndBlock();
-            } else if (startParameter.isForeground()) {
-                new GradleDaemon().run(args);
-            } else if (startParameter.isNoDaemon()) {
-                new GradleDaemon().build(new File(System.getProperty("user.dir")), args);
-            } else if (startParameter.isStopDaemon()) {
-                new GradleDaemon().stop();
-            } else {
-                new GradleDaemon().clientMain(new File(System.getProperty("user.dir")), args);
-            }
-        } catch (Throwable throwable) {
-            throwable.printStackTrace();
-            buildCompleter.exit(throwable);
-=======
         } catch (Throwable e) {
             new BuildExceptionReporter(new StreamingStyledTextOutputFactory(System.err), new StartParameter()).reportException(e);
             buildCompleter.exit(e);
->>>>>>> 7957fe33
         }
     }
 
